package executor

import (
	"encoding/json"
	"fmt"
	"time"

	"github.com/MagalixCorp/magalix-agent/v2/client"
	"github.com/MagalixCorp/magalix-agent/v2/kuber"
	"github.com/MagalixCorp/magalix-agent/v2/proto"
	"github.com/MagalixCorp/magalix-agent/v2/scanner"
	"github.com/MagalixCorp/magalix-agent/v2/utils"
	"github.com/MagalixTechnologies/log-go"
	"github.com/MagalixTechnologies/uuid-go"
	"github.com/reconquest/karma-go"
)

const (
	decisionsBufferLength  = 1000
	decisionsBufferTimeout = 10 * time.Second

	decisionsPullBufferTimeout     = 2 * time.Minute
	decisionsPullBackoffSleep      = 1 * time.Second
	decisionsPullBackoffMaxRetries = 10

	decisionsFeedbackExpiryTime     = 30 * time.Minute
	decisionsFeedbackExpiryCount    = 0
	decisionsFeedbackExpiryPriority = 10
	decisionsFeedbackExpiryRetries  = 5
)

// Executor decision executor
type Executor struct {
	client        *client.Client
	logger        *log.Logger
	kube          *kuber.Kube
	scanner       *scanner.Scanner
	dryRun        bool
	oomKilled     chan uuid.UUID
	workersCount  int
	decisionsChan chan *proto.PacketDecision
	inProgressJobs   map[string]bool
}

// InitExecutor creates a new excecutor then starts it
func InitExecutor(
	client *client.Client,
	kube *kuber.Kube,
	scanner *scanner.Scanner,
	workersCount int,
	dryRun bool,
) *Executor {
	e := NewExecutor(client, kube, scanner, workersCount, dryRun)
	e.startWorkers()
	go e.executePendingDecisions()
	return e
}

// NewExecutor creates a new excecutor
func NewExecutor(
	client *client.Client,
	kube *kuber.Kube,
	scanner *scanner.Scanner,
	workersCount int,
	dryRun bool,
) *Executor {
	executor := &Executor{
		client:  client,
		logger:  client.Logger,
		kube:    kube,
		scanner: scanner,
		dryRun:  dryRun,

		workersCount:  workersCount,
		inProgressJobs:   map[string]bool{},
		decisionsChan: make(chan *proto.PacketDecision, decisionsBufferLength),
	}

	return executor
}

func (executor *Executor) backoff(
	fn func() error, sleep time.Duration, maxRetries int,
) error {
	return utils.WithBackoff(
		fn,
		utils.Backoff{
			Sleep:      sleep,
			MaxRetries: maxRetries,
		},
		executor.logger,
	)
}

// executePendingDecisions pulls decisions pending in execution status to execute again
// decisions can stuck in pending status if the it crashes while there are few decisions queued for execution
func (executor *Executor) executePendingDecisions() {
	decisions, err := executor.pullPendingDecisions()
	if err != nil {
		executor.logger.Errorf(
			err,
			"unable to pull due decisions",
		)
	}
	for _, decision := range decisions {
		err := executor.submitDecision(decision, decisionsPullBufferTimeout)
		if err != nil {
			executor.logger.Errorf(
				err,
				"unable to submit due decision",
			)
		}
	}
}

func (executor *Executor) pullPendingDecisions() ([]*proto.PacketDecision, error) {
	var response proto.PacketDecisionPullResponse
	err := executor.backoff(
		func() error {
			var res proto.PacketDecisionPullResponse
			err := executor.client.Send(
				proto.PacketKindDecisionPull,
				proto.PacketDecisionPullRequest{},
				&res,
			)
			if err == nil {
				response = res
			}

			return err
		},
		decisionsPullBackoffSleep,
		decisionsPullBackoffMaxRetries,
	)

	if err != nil {
		return nil, karma.Format(
			err,
			"unable to pull due decisions",
		)
	}

	return response.Decisions, nil
}

func (executor *Executor) startWorkers() {
	// this method should be called one time only
	for i := 0; i < executor.workersCount; i++ {
		go executor.executorWorker()
	}
}

func (executor *Executor) handleExecutionError(
	ctx *karma.Context, decision *proto.PacketDecision, err error, containerId *uuid.UUID,
) *proto.PacketDecisionFeedbackRequest {
	executor.logger.Errorf(ctx.Reason(err), "unable to execute decision")

	return &proto.PacketDecisionFeedbackRequest{
		ID:          decision.ID,
		Status:      proto.DecisionExecutionStatusFailed,
		Message:     err.Error(),
		ServiceId:   decision.ServiceId,
		ContainerId: decision.ContainerId,
	}
}
func (executor *Executor) handleExecutionSkipping(
	ctx *karma.Context, decision *proto.PacketDecision, msg string,
) *proto.PacketDecisionFeedbackRequest {

	executor.logger.Infof(ctx, "skipping execution: %s", msg)

	return &proto.PacketDecisionFeedbackRequest{
		ID:        decision.ID,
		ServiceId: decision.ServiceId,
		Status:    proto.DecisionExecutionStatusFailed,
		Message:   msg,
	}
}

func (executor *Executor) Listener(in []byte) (out []byte, err error) {

	var decision proto.PacketDecision
	if err = proto.DecodeSnappy(in, &decision); err != nil {
		return
	}
<<<<<<< HEAD
	_, exist := executor.inProgressJobs[decision.ID.String()]
	if !exist {
		executor.inProgressJobs[decision.ID.String()] = true
		err = executor.submitDecision(&decision, decisionsBufferTimeout)
		if err != nil {
			errMessage := err.Error()
			return proto.EncodeSnappy(proto.PacketDecisionResponse{
				Error: &errMessage,
			})
		}
=======

	convertDecisionMemoryFromKiloByteToMegabyte(&decision)

	err = executor.submitDecision(&decision, decisionsBufferTimeout)
	if err != nil {
		errMessage := err.Error()
		return proto.EncodeSnappy(proto.PacketDecisionResponse{
			Error: &errMessage,
		})
>>>>>>> 59931f70
	}

	return proto.EncodeSnappy(proto.PacketDecisionResponse{})
}

func convertDecisionMemoryFromKiloByteToMegabyte(decision *proto.PacketDecision) {
	*decision.ContainerResources.Requests.Memory = *decision.ContainerResources.Requests.Memory / 1024
	*decision.ContainerResources.Limits.Memory = *decision.ContainerResources.Limits.Memory / 1024
}

func (executor *Executor) submitDecision(
	decision *proto.PacketDecision,
	timeout time.Duration,
) error {
	select {
	case executor.decisionsChan <- decision:
	case <-time.After(timeout):
		return fmt.Errorf(
			"timeout (after %s) waiting to push decision into buffer chan",
			decisionsBufferTimeout,
		)
	}
	return nil
}

func (executor *Executor) executorWorker() {
	for decision := range executor.decisionsChan {
		// TODO: execute decisions in batches
		response, err := executor.execute(decision)
		if err != nil {
			executor.logger.Errorf(
				err,
				"unable to execute decision",
			)
		}

		delete(executor.inProgressJobs, decision.ID.String())

		executor.client.Pipe(
			client.Package{
				Kind:        proto.PacketKindDecisionFeedback,
				ExpiryTime:  utils.After(decisionsFeedbackExpiryTime),
				ExpiryCount: decisionsFeedbackExpiryCount,
				Priority:    decisionsFeedbackExpiryPriority,
				Retries:     decisionsFeedbackExpiryRetries,
				Data:        response,
			},
		)
	}
}

func (executor *Executor) execute(
	decision *proto.PacketDecision,
) (*proto.PacketDecisionFeedbackRequest, error) {

	ctx := karma.
		Describe("decision-id", decision.ID).
		Describe("service-id", decision.ServiceId).
		Describe("container-id", decision.ContainerId)

	namespace, name, kind, err := executor.getServiceDetails(decision.ServiceId)
	if err != nil {
		return &proto.PacketDecisionFeedbackRequest{
				ID:        decision.ID,
				ServiceId: decision.ServiceId,
				Status:    proto.DecisionExecutionStatusFailed,
				Message:   "unable to get service details",
			}, karma.Format(
				err,
				"unable to get service details",
			)
	}

	ctx = ctx.Describe("namespace", namespace).
		Describe("service-name", name).
		Describe("kind", kind)

	containerName, err := executor.getContainerDetails(decision.ContainerId)
	if err != nil {
		return &proto.PacketDecisionFeedbackRequest{
				ID:        decision.ID,
				ServiceId: decision.ServiceId,
				Status:    proto.DecisionExecutionStatusFailed,
				Message:   "unable to get container details",
			}, karma.Format(
				err,
				"unable to get container details",
			)
	}

	totalResources := kuber.TotalResources{
		Containers: []kuber.ContainerResourcesRequirements{
			{
				Name: containerName,
				Limits: kuber.RequestLimit{
					Memory: decision.ContainerResources.Limits.Memory,
					CPU:    decision.ContainerResources.Limits.CPU,
				},
				Requests: kuber.RequestLimit{
					Memory: decision.ContainerResources.Requests.Memory,
					CPU:    decision.ContainerResources.Requests.CPU,
				},
			},
		},
	}

	trace, _ := json.Marshal(totalResources)
	executor.logger.Debugf(
		ctx.
			Describe("dry run", executor.dryRun).
			Describe("cpu unit", "milliCore").
			Describe("memory unit", "mibiByte").
			Describe("trace", string(trace)),
		"executing decision",
	)

	if executor.dryRun {
		response := executor.handleExecutionSkipping(ctx, decision, "dry run enabled")
		return response, nil
	} else {
		skipped, err := executor.kube.SetResources(kind, name, namespace, totalResources)
		if err != nil {
			// TODO: do we need to retry execution before fail?
			var response *proto.PacketDecisionFeedbackRequest
			if skipped {
				response = executor.handleExecutionSkipping(ctx, decision, err.Error())
			} else {
				response = executor.handleExecutionError(ctx, decision, err, nil)
			}
			return response, nil
		}
		msg := "decision executed successfully"

		executor.logger.Infof(ctx, msg)

		return &proto.PacketDecisionFeedbackRequest{
			ID:          decision.ID,
			ServiceId:   decision.ServiceId,
			ContainerId: decision.ContainerId,
			Status:      proto.DecisionExecutionStatusSucceed,
			Message:     msg,
		}, nil
	}

}

func (executor *Executor) getServiceDetails(serviceID uuid.UUID) (namespace, name, kind string, err error) {
	namespace, name, kind, ok := executor.scanner.FindServiceByID(executor.scanner.GetApplications(), serviceID)
	if !ok {
		err = karma.Describe("id", serviceID).
			Reason("service not found")
	}
	return
}

func (executor *Executor) getContainerDetails(containerID uuid.UUID) (name string, err error) {
	name, ok := executor.scanner.FindContainerNameByID(executor.scanner.GetApplications(), containerID)
	if !ok {
		err = karma.Describe("id", containerID).
			Reason("container not found")
	}
	return
}<|MERGE_RESOLUTION|>--- conflicted
+++ resolved
@@ -183,10 +183,11 @@
 	if err = proto.DecodeSnappy(in, &decision); err != nil {
 		return
 	}
-<<<<<<< HEAD
 	_, exist := executor.inProgressJobs[decision.ID.String()]
 	if !exist {
 		executor.inProgressJobs[decision.ID.String()] = true
+		convertDecisionMemoryFromKiloByteToMegabyte(&decision)
+
 		err = executor.submitDecision(&decision, decisionsBufferTimeout)
 		if err != nil {
 			errMessage := err.Error()
@@ -194,17 +195,6 @@
 				Error: &errMessage,
 			})
 		}
-=======
-
-	convertDecisionMemoryFromKiloByteToMegabyte(&decision)
-
-	err = executor.submitDecision(&decision, decisionsBufferTimeout)
-	if err != nil {
-		errMessage := err.Error()
-		return proto.EncodeSnappy(proto.PacketDecisionResponse{
-			Error: &errMessage,
-		})
->>>>>>> 59931f70
 	}
 
 	return proto.EncodeSnappy(proto.PacketDecisionResponse{})

kind: Deployment
apiVersion: extensions/v1beta1
metadata:
  name: magalix-agent
  namespace: kube-system
spec:
  replicas: 1
  template:
    metadata:
      labels:
        name: magalix-agent
    spec:
      serviceAccountName: magalix-agent
      restartPolicy: Always
      containers:
        - image: magalixcorp/agent:latest
          imagePullPolicy: Always
          name: agent
          args:
            - --kube-incluster
            - --gateway=wss://agent-gateway.magalix.com/
            - --source=kubelet
            - --trace-log=/agent.log
          envFrom:
            - secretRef:
                name: magalix-agent
          livenessProbe:
            httpGet:
              path: /live
              port: 80
          readinessProbe:
            httpGet:
              path: /ready
              port: 80

---

apiVersion: v1
kind: Secret
metadata:
  name: magalix-agent
  namespace: kube-system
type: Opaque
data:
<<<<<<< HEAD
  ACCOUNT_ID: #ADD ACCOUNT ID - go to https://console.magalix.com 
  CLUSTER_ID: # ADD CLUSTER ID - go to https://console.magalix.com 
  SECRET: # ADD CLUSTER SPECIFIC SECRET - go to https://console.magalix.com 
=======
  ACCOUNT_ID: #ADD ACCOUNT ID - go to https://consoel.magalix.com
  CLUSTER_ID: # ADD CLUSTER ID - go to https://consoel.magalix.com
  SECRET: # ADD CLUSTER SPECIFIC SECRET - go to https://consoel.magalix.com
>>>>>>> 25d3c02a

---

apiVersion: v1
kind: ServiceAccount
metadata:
  name: magalix-agent
  namespace: kube-system

---

kind: ClusterRole
apiVersion: rbac.authorization.k8s.io/v1
metadata:
  name: magalix-agent
rules:
- apiGroups: ["", "extensions", "apps", "batch", "metrics.k8s.io"]
  resources: ["nodes", "nodes/stats", "nodes/metrics", "nodes/proxy", "namespaces", "pods", "limitranges", "deployments", "replicationcontrollers", "statefulsets", "daemonsets", "replicasets", "jobs", "cronjobs"]
  verbs: ["get", "watch", "list", "patch"]
- apiGroups: ["*"]
  resources: ["*"]
  verbs: ["list"]

---

kind: ClusterRoleBinding
apiVersion: rbac.authorization.k8s.io/v1
metadata:
  name: magalix-agent
subjects:
- kind: ServiceAccount
  name: magalix-agent
  namespace: kube-system
roleRef:
  kind: ClusterRole
  name: magalix-agent
  apiGroup: rbac.authorization.k8s.io<|MERGE_RESOLUTION|>--- conflicted
+++ resolved
@@ -42,15 +42,9 @@
   namespace: kube-system
 type: Opaque
 data:
-<<<<<<< HEAD
   ACCOUNT_ID: #ADD ACCOUNT ID - go to https://console.magalix.com 
   CLUSTER_ID: # ADD CLUSTER ID - go to https://console.magalix.com 
-  SECRET: # ADD CLUSTER SPECIFIC SECRET - go to https://console.magalix.com 
-=======
-  ACCOUNT_ID: #ADD ACCOUNT ID - go to https://consoel.magalix.com
-  CLUSTER_ID: # ADD CLUSTER ID - go to https://consoel.magalix.com
-  SECRET: # ADD CLUSTER SPECIFIC SECRET - go to https://consoel.magalix.com
->>>>>>> 25d3c02a
+  SECRET: # ADD CLUSTER SPECIFIC SECRET - go to https://console.magalix.com
 
 ---
 
